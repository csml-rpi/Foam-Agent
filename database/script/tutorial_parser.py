--- conflicted
+++ resolved
@@ -122,13 +122,13 @@
         "allrun_read_fail": 0          # 读取失败的Allrun文件数
     }
 
-<<<<<<< HEAD
+
     # Get FOAM_TUTORIALS from environment or fallback
     FOAM_TUTORIALS = os.environ.get("FOAM_TUTORIALS", "/home/somasn/Documents/LLM/OpenFOAM-10/tutorials")
     blockmesh_resource_dir = os.path.join(FOAM_TUTORIALS, "resources", "blockMesh")
-=======
+
     print(f"🚀 开始搜索OpenFOAM案例，根目录: {root_dir}")
->>>>>>> 14b1c2c2
+
 
     for root, dirs, files in os.walk(root_dir):
         stats["directories_scanned"] += 1  # 统计扫描的目录
@@ -208,7 +208,9 @@
                 # 如果相对路径正好有4个组件: domain/solver/category/caseName
                 elif len(path_components) == 4:
                     domain, solver, category = path_components[0], path_components[1], path_components[2]
-<<<<<<< HEAD
+                    print(f"  📋 4组件路径: domain={domain}, solver={solver}, category={category}")
+            
+            print(f"  📊 最终元数据: case_name={case_name}, solver={solver}, category={category}, domain={domain}")
 
             # --- NEW LOGIC: Check for missing blockMeshDict and copy if referenced in Allrun ---
             system_dir = os.path.join(root, "system")
@@ -247,13 +249,9 @@
             # --- END NEW LOGIC ---
 
             # Append the extracted metadata to the 'cases' list
-=======
-                    print(f"  📋 4组件路径: domain={domain}, solver={solver}, category={category}")
-            
-            print(f"  📊 最终元数据: case_name={case_name}, solver={solver}, category={category}, domain={domain}")
             
             # 将提取的元数据添加到'cases'列表
->>>>>>> 14b1c2c2
+
             cases.append({
                 "case_name": case_name,
                 "solver": solver,
