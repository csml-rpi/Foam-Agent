import os
import shutil
import subprocess
import re
from typing import List, Optional
from pydantic import BaseModel, Field
from utils import save_file, remove_file

<<<<<<< HEAD
# MeshInfoPydantic用于描述自定义网格文件的信息
=======
# System prompts for LLM interactions
BOUNDARY_SYSTEM_PROMPT = (
    "You are an expert in OpenFOAM mesh processing and simulations. "
    "Your role is to analyze and modify boundary conditions in OpenFOAM polyMesh boundary file. "
    "You understand both 2D and 3D simulations and know how to properly set boundary conditions. "
    "For 2D simulations, you know which boundaries should be set to 'empty' type and 'empty' physicalType. "
    "You are precise and only return the exact boundary file content without any additional text or explanations. "
    "IMPORTANT: Only change the specified boundary to 'empty' type and leave all other boundaries exactly as they are."
)

CONTROLDICT_SYSTEM_PROMPT = (
    "You are an expert in OpenFOAM simulation setup. "
    "Your role is to create a basic controlDict file for mesh conversion. "
    "You understand the minimal requirements needed for gmshToFoam to work. "
    "You are precise and only return the exact controlDict file content without any additional text or explanations."
)

GMSH_PYTHON_SYSTEM_PROMPT = (
    "You are an expert in GMSH Python API and OpenFOAM mesh generation. "
    "Your role is to create Python code that uses the GMSH library to generate meshes based on user requirements. "
    "You understand: "
    "- GMSH Python API for geometry creation "
    "- How to create points, lines, surfaces, and volumes programmatically "
    "- How to assign physical groups for OpenFOAM compatibility "
    "- How to control mesh sizing and refinement "
    "- How to handle 2D and 3D geometries "
    "You can: "
    "- Create complex geometries using GMSH Python API "
    "- Set up proper boundary conditions for OpenFOAM "
    "- Implement mesh refinement strategies "
    "- Generate 3D meshes with correct boundary assignments "
    "CRITICAL REQUIREMENTS: "
    "- Always generate 3D meshes for OpenFOAM simulations "
    "- Set mesh sizes and generate 3D mesh: gmsh.model.mesh.generate(3) "
    "- AFTER 3D mesh generation, identify surfaces using gmsh.model.getEntities(2) "
    "- Use gmsh.model.getBoundingBox(dim, tag) to analyze surface positions and categorize them "
    "- Do not use gmsh.model.getCenterOfMass(dim, tag) function to analyze surface positions "
    "- Create 2D physical groups based on spatial analysis, not during geometry creation "
    "- Use user-specified boundary names "
    "- Create physical groups for all surfaces and the volume domain "
    "- Set gmsh.option.setNumber('Mesh.MshFileVersion', 2.2) for OpenFOAM compatibility "
    "- Save as 'geometry.msh' and finalize GMSH "
    "- Use proper coordinate system - define z_min and z_max variables and use them consistently for boundary detection "
    "- Use bounding box coordinates (x_min, y_min, z_min, x_max, y_max, z_max) directly for boundary detection, NOT center points "
    "- Ensure all boundary types (example: inlet, outlet, top, bottom, cylinder, frontAndBack) are properly detected and created "
    "CRITICAL ORDER: Create geometry then Extrude then Synchronize then Generate mesh then create physical groups "
    "CRITICAL: Use bounding box coordinates consistently for ALL boundaries - do not mix center points and bounding box coordinates in the same boundary detection logic "
    "MOST CRITICAL: NEVER create physical groups before mesh generation. Always create them AFTER gmsh.model.mesh.generate(3) "
    "MOST CRITICAL: Physical groups created before mesh generation will reference wrong surface tags after extrusion and meshing "
    "CRITICAL FACE DETECTION: "
    "- For thin boundary surfaces: use abs(zmin - zmax) < tol AND (abs(zmin - z_min) < tol OR abs(zmin - z_max) < tol) "
    "- Thin surfaces at z_min and z_max are boundary surfaces that need physical groups "
    "- Use tolerance tol = 1e-6 for floating point comparisons "
    "- Ensure ALL user-specified boundaries are detected and assigned to physical groups "
    "IMPORTANT: Use your expertise to create robust, adaptable code that can handle various geometry types and boundary conditions."
)

BOUNDARY_EXTRACTION_SYSTEM_PROMPT = (
    "You are an expert in OpenFOAM mesh generation and boundary condition analysis. "
    "Your role is to extract boundary names from user requirements for mesh generation. "
    "You understand: "
    "- Common OpenFOAM boundary types (inlet, outlet, wall, cylinder, etc.) "
    "- How to identify boundary names from natural language descriptions "
    "- The importance of accurate boundary identification for mesh generation "
    "You can: "
    "- Parse user requirements to identify all mentioned boundaries "
    "- Distinguish between boundary names and other geometric terms "
    "- Handle variations in boundary naming conventions "
    "- Return a clean list of boundary names "
    "IMPORTANT: Return ONLY a comma-separated list of boundary names without any additional text, explanations, or formatting. "
    "Example: inlet,outlet,wall,cylinder "
    "If no boundaries are mentioned, return an empty string."
)

GMSH_PYTHON_ERROR_CORRECTION_SYSTEM_PROMPT = (
    "You are an expert in debugging GMSH Python API code. "
    "Your role is to analyze GMSH Python errors and fix the corresponding code. "
    "You understand common GMSH Python API errors including: "
    "- Geometry definition errors (invalid points, lines, surfaces, volumes) "
    "- Physical group assignment issues "
    "- Mesh generation problems "
    "- API usage errors "
    "- Missing boundary definitions that cause OpenFOAM conversion failures "
    "- Mesh quality issues detected by checkMesh (skewness, aspect ratio, etc.) "
    "You can identify the root cause of errors and provide corrected Python code. "
    "CRITICAL REQUIREMENTS: "
    "- Ensure 3D mesh generation for OpenFOAM compatibility "
    "- Use proper spatial analysis for boundary identification "
    "- Create complete physical group definitions for surfaces and volumes "
    "- Handle various geometry types and boundary conditions "
    "- When missing boundaries are mentioned, ensure they are properly defined "
    "- Do not use gmsh.model.getCenterOfMass(dim, tag) function to analyze surface positions "
    "- Address mesh quality issues by adjusting mesh sizing and refinement strategies "
    "CRITICAL CORRECTIONS: "
    "- Use proper coordinate system variables (z_min, z_max) for boundary detection "
    "- Use bounding box coordinates directly for boundary detection, NOT center points "
    "- Ensure all boundary types are detected: (example: inlet, outlet, top, bottom, cylinder, frontAndBack) "
    "- Check boundary detection logic for coordinate system consistency "
    "- Verify that extrusion creates proper 3D geometry with all expected surfaces "
    "- For mesh quality issues: adjust mesh sizes, add refinement zones, improve geometry definition "
    "CRITICAL ORDER: Create geometry then Extrude then Synchronize then Generate mesh then create physical groups "
    "CRITICAL: Use bounding box coordinates consistently for ALL boundary types - do not mix center points and bounding box coordinates in the same boundary detection logic "
    "MOST CRITICAL FIX: If boundaries are missing after gmshToFoam, move ALL physical group creation to AFTER gmsh.model.mesh.generate(3) "
    "MOST CRITICAL FIX: Physical groups created before mesh generation will have wrong surface tag references "
    "CRITICAL FACE DETECTION FIXES: "
    "- Fix thin boundary detection: use abs(zmin - zmax) < tol AND (abs(zmin - z_min) < tol OR abs(zmin - z_max) < tol) "
    "- Use tolerance tol = 1e-6 for all floating point comparisons "
    "- Ensure thin surfaces at z_min and z_max are properly classified as boundary surfaces "
    "- Check that ALL user-specified boundaries are detected and assigned to physical groups "
    "MESH QUALITY FIXES: "
    "- For high skewness: refine mesh in problematic areas, adjust element sizes "
    "- For poor aspect ratio: use smaller mesh sizes, add refinement zones "
    "- For non-orthogonality: improve geometry definition, use structured meshing where possible "
    "- For negative volume elements: check geometry validity, ensure proper surface orientation "
    "IMPORTANT: Use your expertise to diagnose and fix issues while maintaining code adaptability for different problems."
)

>>>>>>> c6891926
class MeshInfoPydantic(BaseModel):
    mesh_file_path: str = Field(description="Path to the custom mesh file (e.g., .msh, .stl, .obj)")
    mesh_file_type: str = Field(description="Type of mesh file (gmsh, stl, obj, etc.)")
    mesh_description: str = Field(description="Description of the mesh and any specific requirements")
    requires_blockmesh_removal: bool = Field(description="Whether to remove blockMeshDict file", default=True)

<<<<<<< HEAD
# MeshCommandsPydantic用于描述处理网格所需的OpenFOAM命令及目标路径
=======
>>>>>>> c6891926
class MeshCommandsPydantic(BaseModel):
    mesh_commands: List[str] = Field(description="List of OpenFOAM commands needed to process the custom mesh")
    mesh_file_destination: str = Field(description="Destination path for the mesh file in the case directory")

class GMSHPythonCode(BaseModel):
    python_code: str = Field(description="Complete Python code using GMSH library")
    mesh_type: str = Field(description="Type of mesh (2D or 3D)")
    geometry_type: str = Field(description="Type of geometry being created")

class GMSHPythonCorrection(BaseModel):
    corrected_code: str = Field(description="Corrected GMSH Python code")
    error_analysis: str = Field(description="Analysis of the error and what was fixed")

def _correct_gmsh_python_code(state, current_code, error_output):
    """
<<<<<<< HEAD
    # 1. 读取state中的配置信息、用户需求和算例目录
    config = state["config"]
    user_requirement = state["user_requirement"]
    case_dir = state["case_dir"]
    print(f"[meshing_node] config: {config}")
    print(f"[meshing_node] user_requirement: {user_requirement}")
    print(f"[meshing_node] case_dir: {case_dir}")
    
    # 2. 检查用户需求中是否包含自定义网格信息
    # 这里是mock实现，实际应由LLM解析用户输入
    
    # mesh_system_prompt和mesh_user_prompt用于LLM解析用户需求
    mesh_system_prompt = (
        "You are an expert in OpenFOAM mesh processing. "
        "Analyze the user requirement to identify if they want to use a custom mesh file. "
        "If a custom mesh is mentioned, extract the mesh file path, type, and description. "
        "Return the information in a structured format."
    )
    
    mesh_user_prompt = (
        f"User requirement: {user_requirement}\n\n"
        "Identify if the user wants to use a custom mesh file. "
        "If yes, extract the mesh file path, type (gmsh, stl, obj, etc.), and description. "
        "If no custom mesh is mentioned, return None for all fields."
    )
    
    # 3. 通过LLM服务解析用户需求，获得网格信息（此处为mock）
    mesh_response = state["llm_service"].invoke(mesh_user_prompt, mesh_system_prompt, pydantic_obj=MeshInfoPydantic)
    print(f"[meshing_node] mesh_response: {mesh_response}")
    
    # 4. 这里直接mock一个网格信息，实际应为上一步的解析结果
    mesh_info = {
        "mesh_file_path": "/path/to/user/mesh.msh",  # Mock path
        "mesh_file_type": "gmsh",
        "mesh_description": "Custom mesh for complex geometry with refined regions",
        "requires_blockmesh_removal": True
    }
    print(f"[meshing_node] mesh_info: {mesh_info}")
    
    # 5. 如果没有自定义网格，直接跳过该节点
    if not mesh_info["mesh_file_path"] or mesh_info["mesh_file_path"] == "None":
        print("No custom mesh requested. Skipping meshing node.")
=======
    Attempt to correct GMSH Python code based on error output or missing boundary info.
    
    Args:
        state: State object containing LLM service
        current_code: Current Python code content
        error_output: GMSH Python error output or missing boundary error message
    
    Returns:
        Corrected Python code content or None if correction failed
    """
    try:
        # Detect if this is a boundary mismatch error
        is_boundary_mismatch = (
            isinstance(error_output, str) and "Boundary mismatch after gmshToFoam" in error_output
        )
        found_boundaries = state['found_boundaries']
        expected_boundaries = state['expected_boundaries']
        boundary_info = ""
        if is_boundary_mismatch and found_boundaries is not None and expected_boundaries is not None:
            boundary_info = (
                f"\n<boundary_mismatch>Found boundaries in OpenFOAM: {found_boundaries}. "
                f"Expected boundaries: {expected_boundaries}. "
                "Please correct the mesh code so that the boundaries in the OpenFOAM boundary file match the expected boundaries exactly."
                "Note that these boundaries might be present in the msh file, but not in the boundary file after running gmshToFoam to convert the msh file to OpenFOAM format."
                "MOST LIKELY CAUSES: "
                "1. Physical groups were created before mesh generation. Move ALL physical group creation to AFTER gmsh.model.mesh.generate(3). "
                "2. Points created at z=0 instead of z=z_min. Create ALL points at z=z_min for proper boundary detection. "
                "3. Incorrect surface detection logic - surfaces not properly classified by position. "
                "4. If 'defaultFaces' appears, it means some surfaces weren't assigned to any physical group. "
                "5. Check that ALL surfaces are being classified and assigned to the correct user-specified boundary names."
                "</boundary_mismatch>"
            )
        if is_boundary_mismatch:
            correction_prompt = (
                f"<user_requirements>{state['user_requirement']}</user_requirements>{boundary_info}\n"
                f"<current_python_code>{current_code}</current_python_code>\n"
                "Please analyze the current Python code and the boundary mismatch information. "
                "The mesh generation was successful, but the boundaries in the OpenFOAM conversion do not match the expected boundaries. "
                "Note that these boundaries might be present in the msh file, but not in the boundary file after running gmshToFoam to convert the msh file to OpenFOAM format."
                "MOST LIKELY SOLUTIONS: "
                "1. Move ALL physical group creation to AFTER gmsh.model.mesh.generate(3). "
                "2. Use correct thin boundary detection: abs(zmin - zmax) < tol AND (abs(zmin - z_min) < tol OR abs(zmin - z_max) < tol). "
                "3. Use tolerance tol = 1e-6 for all floating point comparisons. "
                "4. Use exact boundary names from user requirements, do not hardcode specific names. "
                "Physical groups created before mesh generation will reference wrong surface tags after extrusion and meshing."
                "Provide a corrected Python code that ensures the boundaries in the OpenFOAM boundary file match the expected boundaries exactly. "
                "IMPORTANT: Return ONLY the complete corrected Python code without any additional text."
            )
        else:
            # Fallback to previous logic for other errors
            missing_boundary_info = ""
            if 'missing_boundaries' in state and state['missing_boundaries']:
                missing_boundary_info = (
                    f"\n<missing_boundaries>Previous attempts were missing these boundaries: {state['missing_boundaries']}. "
                    "Ensure these boundaries are properly defined in the GMSH physical groups.</missing_boundaries>"
                )
            correction_prompt = (
                f"<user_requirements>{state['user_requirement']}</user_requirements>{missing_boundary_info}\n"
                f"<current_python_code>{current_code}</current_python_code>\n"
                f"<gmsh_python_error_output>{error_output}</gmsh_python_error_output>\n"
                "Please analyze the GMSH Python error output and the current Python code. "
                "Identify the specific error and provide a corrected Python code that fixes the issue. "
                "IMPORTANT: Return ONLY the complete corrected Python code without any additional text."
            )
        correction_response = state["llm_service"].invoke(
            correction_prompt, 
            GMSH_PYTHON_ERROR_CORRECTION_SYSTEM_PROMPT, 
            pydantic_obj=GMSHPythonCorrection
        )
        if correction_response.corrected_code:
            print(f"Error analysis: {correction_response.error_analysis}")
            return correction_response.corrected_code
    except Exception as e:
        print(f"Error in Python code correction: {str(e)}")
    return None

def extract_boundary_names_from_requirements(state, user_requirement):
    """Extract boundary names mentioned in user requirements using LLM."""
    try:
        extraction_prompt = (
            f"<user_requirements>{user_requirement}</user_requirements>\n"
            "Please extract all boundary names mentioned in the user requirements. "
            "Look for terms like inlet, outlet, wall, cylinder, top, bottom, front, back, side, etc. "
            "Focus on boundaries that would need to be defined in the mesh for OpenFOAM simulation. "
            "Return ONLY a comma-separated list of boundary names without any additional text."
        )
        
        boundary_response = state["llm_service"].invoke(extraction_prompt, BOUNDARY_EXTRACTION_SYSTEM_PROMPT).strip()
        
        if boundary_response:
            boundary_names = [name.strip() for name in boundary_response.split(',') if name.strip()]
            print(f"LLM extracted boundary names: {boundary_names}")
            return boundary_names
        else:
            print("No boundary names extracted by LLM")
            return []
            
    except Exception as e:
        print(f"Error in LLM boundary extraction: {e}")
        # Fallback to simple keyword matching
        boundary_keywords = ['inlet', 'outlet', 'wall', 'cylinder', 'top', 'bottom', 'front', 'back', 'side']
        found_boundaries = []
        
        requirement_lower = user_requirement.lower()
        for keyword in boundary_keywords:
            if keyword in requirement_lower:
                found_boundaries.append(keyword)
        
        print(f"Fallback boundary extraction: {found_boundaries}")
        return found_boundaries

def check_boundary_file_for_missing_boundaries(boundary_file_path, expected_boundaries):
    """Check if all expected boundaries are present in the boundary file."""
    if not os.path.exists(boundary_file_path):
        return False, expected_boundaries, []
    
    try:
        with open(boundary_file_path, 'r') as f:
            content = f.read()
        
        boundary_pattern = r'(\w+)\s*\{'
        found_boundaries = re.findall(boundary_pattern, content)
        
        boundary_keywords = ['type', 'physicalType', 'nFaces', 'startFace', 'FoamFile']
        found_boundaries = [b for b in found_boundaries if b not in boundary_keywords]
        
        missing_boundaries = [b for b in expected_boundaries if b not in found_boundaries]
        all_present = len(missing_boundaries) == 0
        
        return all_present, missing_boundaries, found_boundaries
        
    except Exception as e:
        print(f"Error reading boundary file: {e}")
        return False, expected_boundaries, []

def handle_custom_mesh(state, case_dir):
    print("============================== Custom Mesh Processing ==============================")
    custom_mesh_path = state.get("custom_mesh_path")
    error_logs = []
    if not custom_mesh_path:
        error_logs.append("No custom mesh path provided in state")
        print("Error: No custom mesh path provided")
        return {
            "mesh_info": None,
            "mesh_commands": [],
            "error_logs": error_logs
        }
    if not os.path.exists(custom_mesh_path):
        error_logs.append(f"Custom mesh file does not exist: {custom_mesh_path}")
        print(f"Error: Custom mesh file not found at {custom_mesh_path}")
        return {
            "mesh_info": None,
            "mesh_commands": [],
            "error_logs": error_logs
        }
    mesh_in_case_dir = os.path.join(case_dir, "geometry.msh")
    try:
        shutil.copy2(custom_mesh_path, mesh_in_case_dir)
        print(f"Copied custom mesh from {custom_mesh_path} to {mesh_in_case_dir}")
    except Exception as e:
        error_logs.append(f"Failed to copy custom mesh file: {str(e)}")
        print(f"Error: Failed to copy custom mesh file: {str(e)}")
        return {
            "mesh_info": None,
            "mesh_commands": [],
            "error_logs": error_logs
        }
    print(f"Using mesh file: {mesh_in_case_dir}")
    try:
        constant_dir = os.path.join(case_dir, "constant")
        os.makedirs(constant_dir, exist_ok=True)
        system_dir = os.path.join(case_dir, "system")
        os.makedirs(system_dir, exist_ok=True)
        controldict_prompt = (
            f"<user_requirements>{state['user_requirement']}</user_requirements>\n"
            "Please create a basic controlDict file for mesh conversion. "
            "The file should include only the essential settings needed for gmshToFoam to work. "
            "Use the application name as mentioned in the user requirements. "
            "IMPORTANT: Return ONLY the complete controlDict file content without any additional text."
        )
        controldict_content = state["llm_service"].invoke(controldict_prompt, CONTROLDICT_SYSTEM_PROMPT).strip()
        if controldict_content:
            controldict_file = os.path.join(system_dir, "controlDict")
            save_file(controldict_file, controldict_content)
            print("Created basic controlDict file for mesh conversion")
        result = subprocess.run(
            ["gmshToFoam", "geometry.msh"],
            cwd=case_dir,
            check=True,
            stdout=subprocess.PIPE,
            stderr=subprocess.PIPE,
            text=True
        )
        print(f"gmshToFoam command output: {result.stdout}")
        polyMesh_dir = os.path.join(constant_dir, "polyMesh")
        if not os.path.exists(polyMesh_dir):
            error_logs.append("Mesh conversion failed: polyMesh directory not created")
            return {
                "mesh_info": None,
                "mesh_commands": [],
                "error_logs": error_logs
            }
        boundary_file = os.path.join(polyMesh_dir, "boundary")
        if os.path.exists(boundary_file):
            with open(boundary_file, 'r') as f:
                boundary_content = f.read()
            boundary_prompt = (
                f"<user_requirements>{state['user_requirement']}</user_requirements>\n"
                f"<boundary_file_content>{boundary_content}</boundary_file_content>\n"
                "Please analyze the user requirements and boundary file content. "
                "Identify which boundary is to be modified based on the boundaries mentioned in the user requirements."
                "If this is a 2D simulation, modify ONLY the appropriate boundary to 'empty' type and 'empty' physicalType. "
                "Based on the no slip boundaries mentioned in the user requirements, modify the appropriate boundary/boundaries to type 'wall' and physicalType 'wall'. "
                "If this is a 3D simulation, only modify the appropriate boundary/boundaries to type 'wall' and physicalType 'wall'."
                "IMPORTANT: Do not change any other boundaries - leave them exactly as they are. "
                "Return ONLY the complete boundary file content with any necessary modifications. No additional text."
            )
            updated_boundary_content = state["llm_service"].invoke(boundary_prompt, BOUNDARY_SYSTEM_PROMPT).strip()
            if updated_boundary_content:
                save_file(boundary_file, updated_boundary_content)
                print("Boundary file updated based on simulation requirements")
        foam_file = os.path.join(case_dir, f"{os.path.basename(case_dir)}.foam")
        with open(foam_file, 'w') as f:
            pass
        mesh_commands = [
            "checkMesh",
        ]
        return {
            "mesh_info": {
                "mesh_file_path": mesh_in_case_dir,
                "mesh_file_type": "gmsh",
                "mesh_description": "Custom mesh processed by preprocessor",
                "requires_blockmesh_removal": True
            },
            "mesh_commands": mesh_commands,
            "custom_mesh_used": True,
            "error_logs": error_logs
        }
    except subprocess.CalledProcessError as e:
        error_message = f"Error in mesh conversion: {str(e)}"
        if e.stdout:
            error_message += f"\nSTDOUT:\n{e.stdout}"
        if e.stderr:
            error_message += f"\nSTDERR:\n{e.stderr}"
        error_logs.append(error_message)
>>>>>>> c6891926
        return {
            "mesh_info": None,
            "mesh_commands": [],
            "error_logs": error_logs
        }

def run_checkmesh_and_correct(state, case_dir, python_file, max_loop, current_loop, corrected_code, error_logs):
    """
    Run checkMesh command and handle mesh quality issues.
    
    Args:
        state: State object containing LLM service and configuration
        case_dir: Case directory path
        python_file: Path to the Python mesh generation file
        max_loop: Maximum number of retry attempts
    
<<<<<<< HEAD
    # 6. 生成网格文件在算例目录下的目标路径
    mesh_file_destination = os.path.join(case_dir, "constant", "triSurface", os.path.basename(mesh_info["mesh_file_path"]))
    print(f"[meshing_node] mesh_file_destination: {mesh_file_destination}")
    
    # 7. 根据网格类型生成OpenFOAM处理命令
    mesh_commands = []
    
    if mesh_info["mesh_file_type"].lower() == "gmsh":
        # Gmsh类型网格需先转换格式
        mesh_commands = [
            "gmshToFoam",  # 转换.msh为OpenFOAM格式
            "checkMesh",   # 检查网格质量
            "renumberMesh -overwrite"  # 重新编号提升性能
        ]
    elif mesh_info["mesh_file_type"].lower() == "stl":
        # STL类型网格
        mesh_commands = [
            "surfaceMeshTriangulate",  # 三角化表面网格
            "checkMesh",               # 检查网格质量
        ]
    elif mesh_info["mesh_file_type"].lower() == "obj":
        # OBJ类型需先转为STL
        mesh_commands = [
            "objToSTL",                # OBJ转STL
            "surfaceMeshTriangulate",  # 三角化表面网格
            "checkMesh",               # 检查网格质量
        ]
    else:
        # 其他类型，默认只检查网格
        mesh_commands = [
            "checkMesh",  # 检查网格质量
        ]
    print(f"[meshing_node] mesh_commands: {mesh_commands}")
    
    # 8. 如果使用自定义网格，需要移除blockMeshDict
    if mesh_info["requires_blockmesh_removal"]:
        blockmesh_path = os.path.join(case_dir, "system", "blockMeshDict")
        print(f"[meshing_node] blockmesh_path: {blockmesh_path}")
        if os.path.exists(blockmesh_path):
            print(f"Removing blockMeshDict: {blockmesh_path}")
            remove_file(blockmesh_path)
    
    # 9. 生成MeshCommandsPydantic对象，供后续节点使用
    mesh_commands_pydantic = MeshCommandsPydantic(
        mesh_commands=mesh_commands,
        mesh_file_destination=mesh_file_destination
    )
    print(f"[meshing_node] mesh_commands_pydantic: {mesh_commands_pydantic}")
    
    # 10. 创建目标目录（如不存在）
    os.makedirs(os.path.dirname(mesh_file_destination), exist_ok=True)
    print(f"[meshing_node] Created directory: {os.path.dirname(mesh_file_destination)}")
    
    # 11. 拷贝网格文件到算例目录（此处为mock，实际应拷贝真实文件）
    print(f"Mesh file would be copied to: {mesh_file_destination}")
    
    # 12. 更新state，返回处理结果
=======
    Returns:
        tuple: (success: bool, should_continue: bool)
    """
    print("Running checkMesh to verify mesh quality...")
    
    try:
        # Run checkMesh command
        result = subprocess.run(
            ["checkMesh"],
            cwd=case_dir,
            check=True,
            stdout=subprocess.PIPE,
            stderr=subprocess.PIPE,
            text=True
        )
        
        checkmesh_output = result.stdout
        print("checkMesh completed successfully")
        print(f"checkMesh output:\n{checkmesh_output}")
        
        # Check if checkMesh reported any failures
        if "Failed" in checkmesh_output and "mesh checks" in checkmesh_output:
            # Extract the number of failed checks
            failed_match = re.search(r"Failed (\d+) mesh checks", checkmesh_output)
            if failed_match:
                failed_count = int(failed_match.group(1))
                print(f"checkMesh detected {failed_count} mesh quality issues")
                
                if current_loop < max_loop:
                    print("Attempting to correct mesh generation based on checkMesh results...")
                    
                    # Read current Python code
                    with open(python_file, 'r') as f:
                        current_code = f.read()
                    
                    # Create error message for correction
                    checkmesh_error = (
                        f"checkMesh output:\n{checkmesh_output}\n"
                        "Please analyze the checkMesh output and correct the mesh generation code. "
                        "Common issues include: "
                        "- Poor mesh quality (skewness, aspect ratio, etc.) "
                        "- Geometry issues affecting mesh generation "
                        "- Boundary layer problems "
                        "- Boundary naming overlap or mismatch "
                        "Provide corrected Python code that addresses the specific mesh quality issues identified by checkMesh."
                    )
                    
                    # Use the existing correction function
                    corrected_code = _correct_gmsh_python_code(
                        state,
                        current_code,
                        checkmesh_error
                    )
                    
                    if corrected_code:
                        state['corrected_python_code'] = corrected_code
                        print("Generated corrected Python code for next attempt (checkMesh issues)")
                        return False, True  # Not successful, but should continue
                    else:
                        print("Failed to generate corrected code for checkMesh issues")
                        return False, False  # Not successful, should not continue
                else:
                    print(f"Failed to resolve checkMesh issues after {max_loop} attempts")
                    return False, False  # Not successful, should not continue
            else:
                print("checkMesh output contains 'Failed' but couldn't parse failure count")
                return False, False
        else:
            print("checkMesh passed - no mesh quality issues detected")
            return True, False  # Successful, no need to continue
            
    except subprocess.CalledProcessError as e:
        error_message = f"Error running checkMesh: {str(e)}"
        if e.stdout:
            error_message += f"\nSTDOUT:\n{e.stdout}"
        if e.stderr:
            error_message += f"\nSTDERR:\n{e.stderr}"
        print(error_message)
        state["error_logs"].append(error_message)
        
        if current_loop < max_loop:
            print("Retrying mesh generation due to checkMesh error...")
            return False, True  # Not successful, but should continue
        else:
            print(f"Failed to run checkMesh after {max_loop} attempts")
            return False, False  # Not successful, should not continue
    
    except Exception as e:
        print(f"Unexpected error in checkMesh: {str(e)}")
        state["error_logs"].append(f"Unexpected error in checkMesh: {str(e)}")
        return False, False

def handle_gmsh_mesh(state, case_dir):
    """Handle GMSH mesh generation using gmsh python logic."""
    print("============================== GMSH Mesh Generation ==============================")
    
    # Ensure case_dir exists
    case_dir = os.path.abspath(case_dir)
    error_logs = []
    if os.path.exists(case_dir):
        print(f"Warning: Case directory {case_dir} already exists. Overwriting.")
        shutil.rmtree(case_dir)
    os.makedirs(case_dir)
    print(f"Created case directory: {case_dir}")
    
    # Define file paths
    python_file = os.path.join(case_dir, "generate_mesh.py")
    msh_file = os.path.join(case_dir, "geometry.msh")
    
    # Extract expected boundary names from user requirements
    expected_boundaries = extract_boundary_names_from_requirements(state, state["user_requirement"])
    print(f"Expected boundaries from user requirements: {expected_boundaries}")
    
    # Initialize loop counter if not present
    gmsh_python_current_loop = 0
    
    # Initialize missing boundaries tracking
    missing_boundaries = []
    
    # Initialize corrected code flag
    corrected_python_code = None
    
    max_loop = state['config'].max_loop
    while gmsh_python_current_loop < max_loop:
        gmsh_python_current_loop += 1
        print(f"GMSH Python attempt {gmsh_python_current_loop} of {max_loop}")
        
        # Determine if we should generate new code or use corrected code
        should_generate_new_code = True
        if corrected_python_code:
            should_generate_new_code = False
            python_code_to_use = corrected_python_code
            print("Using corrected Python code from previous attempt")
        
        try:
            if should_generate_new_code:
                # Generate Python code based on user requirements
                missing_boundary_info = ""
                if missing_boundaries:
                    missing_boundary_info = f"\n<missing_boundaries>Previous attempts were missing these boundaries: {missing_boundaries} in boundary file after performing gmshToFoam. Ensure these boundaries are properly defined in the GMSH physical groups.</missing_boundaries>"
                
                python_prompt = (
                    f"<user_requirements>{state['user_requirement']}</user_requirements>{missing_boundary_info}\n"
                    "Please create Python code using the GMSH library to generate a mesh based on the user requirements. "
                    "Use boundary names specified in user requirements (e.g., 'inlet', 'outlet', 'wall', 'cylinder', etc.). "
                    "Return ONLY the complete Python code without any additional text."
                )
                
                # Generate Python code using LLM
                python_response = state["llm_service"].invoke(python_prompt, GMSH_PYTHON_SYSTEM_PROMPT, pydantic_obj=GMSHPythonCode)
                
                if not python_response.python_code:
                    print("Failed to generate GMSH Python code")
                    if gmsh_python_current_loop >= max_loop:
                        return {
                            "mesh_info": None,
                            "mesh_commands": [],
                            "mesh_file_destination": None,
                            "error_logs": error_logs
                        }
                    continue
                
                python_code_to_use = python_response.python_code
                mesh_type = python_response.mesh_type
                geometry_type = python_response.geometry_type
            else:
                # Use corrected code from previous attempt
                mesh_type = "3D"  # Default for corrected code
                geometry_type = "corrected"  # Indicate this is corrected code
            
            # Save the Python file
            save_file(python_file, python_code_to_use)
            print(f"Created GMSH Python file: {python_file}")
            
            # Clear the corrected code flag since we're using it
            corrected_python_code = None
            
            # Run the Python code to generate the mesh
            print("Running GMSH Python code to generate mesh...")
            
            # Use Popen to get real-time output while still capturing stderr for error correction
            process = subprocess.Popen(
                ["python", python_file],
                cwd=case_dir,
                stdout=subprocess.PIPE,
                stderr=subprocess.PIPE,
                text=True,
                bufsize=1,
                universal_newlines=True
            )
            
            # Stream stdout in real-time
            while True:
                output = process.stdout.readline()
                if output == '' and process.poll() is not None:
                    break
                if output:
                    print(output.strip())
            
            # Wait for process to complete and get return code
            return_code = process.wait()
            
            # Get stderr for potential error correction
            stderr_output = process.stderr.read()
            
            if return_code != 0:
                raise subprocess.CalledProcessError(return_code, process.args, stderr=stderr_output)
            
            print("GMSH Python mesh generation completed successfully")
            
            # Verify the mesh file was created
            if not os.path.exists(msh_file):
                print("Error: Mesh file was not created by GMSH Python")
                if stderr_output:
                    print(f"GMSH Python error output: {stderr_output}")
                    # Try to correct the Python code based on the error
                    if gmsh_python_current_loop < max_loop:
                        print("Attempting to correct Python code based on error...")
                        corrected_code = _correct_gmsh_python_code(
                            state, 
                            python_code_to_use, 
                            stderr_output
                        )
                        if corrected_code:
                            corrected_python_code = corrected_code
                            print("Generated corrected Python code for next attempt")
                            continue
                if gmsh_python_current_loop >= max_loop:
                    return {
                        "mesh_info": None,
                        "mesh_commands": [],
                        "mesh_file_destination": None,
                        "error_logs": error_logs
                    }
                continue
            
            print(f"Successfully created mesh file: {msh_file}")
            
            # ========== INTEGRATED PREPROCESSOR OPERATIONS ==========
            print("Starting OpenFOAM conversion and boundary checking...")
            
            try:
                # Create constant and system directories
                constant_dir = os.path.join(case_dir, "constant")
                system_dir = os.path.join(case_dir, "system")
                os.makedirs(constant_dir, exist_ok=True)
                os.makedirs(system_dir, exist_ok=True)
                
                # Create basic controlDict file
                controldict_prompt = (
                    f"<user_requirements>{state['user_requirement']}</user_requirements>\n"
                    "Please create a basic controlDict file for mesh conversion. "
                    "The file should include only the essential settings needed for gmshToFoam to work. "
                    "IMPORTANT: Return ONLY the complete controlDict file content without any additional text."
                )
                
                controldict_content = state["llm_service"].invoke(controldict_prompt, CONTROLDICT_SYSTEM_PROMPT).strip()
                
                if controldict_content:
                    controldict_file = os.path.join(system_dir, "controlDict")
                    save_file(controldict_file, controldict_content)
                    print("Created basic controlDict file for mesh conversion")
                
                # Run gmshToFoam command
                print("Running gmshToFoam conversion...")
                result = subprocess.run(
                    ["gmshToFoam", "geometry.msh"],
                    cwd=case_dir,
                    check=True,
                    stdout=subprocess.PIPE,
                    stderr=subprocess.PIPE,
                    text=True
                )
                print(f"gmshToFoam command output: {result.stdout}")
                
                # Check if the mesh was converted successfully
                polyMesh_dir = os.path.join(constant_dir, "polyMesh")
                if not os.path.exists(polyMesh_dir):
                    raise subprocess.CalledProcessError(1, "gmshToFoam", "polyMesh directory not created")
                
                # Check boundary file for boundaries
                boundary_file = os.path.join(polyMesh_dir, "boundary")
                if os.path.exists(boundary_file):
                    all_present, missing_boundaries, found_boundaries = check_boundary_file_for_missing_boundaries(
                        boundary_file, expected_boundaries
                    )
                    
                    print(f"Found boundaries in OpenFOAM: {found_boundaries}")
                    print(f"Expected boundaries: {expected_boundaries}")
                    
                    # Simple: If sets don't match, ask LLM to fix
                    if set(found_boundaries) != set(expected_boundaries):
                        print(f"Boundary mismatch detected. Found: {found_boundaries}, Expected: {expected_boundaries}")
                        # Store for LLM context
                        state['found_boundaries'] = found_boundaries
                        state['expected_boundaries'] = expected_boundaries
                        # Read current generate_mesh.py code
                        with open(python_file, 'r') as f:
                            current_code = f.read()
                        if gmsh_python_current_loop < max_loop:
                            print("Retrying mesh generation due to boundary mismatch...")
                            boundary_error = (
                                f"Boundary mismatch after gmshToFoam. "
                                f"Found boundaries: {found_boundaries}. "
                                f"Expected boundaries: {expected_boundaries}. "
                                "Please correct the mesh code so that the boundaries in the OpenFOAM boundary file match the expected boundaries exactly."
                            )
                            error_logs.append(boundary_error)
                            corrected_code = _correct_gmsh_python_code(
                                state,
                                current_code,
                                boundary_error
                            )
                            if corrected_code:
                                corrected_python_code = corrected_code
                                print("Generated corrected Python code for next attempt (boundary mismatch)")
                                continue
                        else:
                            print(f"Failed to generate correct boundaries after {max_loop} attempts")
                            return {
                                "mesh_info": None,
                                "mesh_commands": [],
                                "mesh_file_destination": None,
                                "error_logs": error_logs
                            }
                    else:
                        print("All boundaries match expected in OpenFOAM boundary file")
                        # Clear any previous boundary issues
                        if 'found_boundaries' in state:
                            del state['found_boundaries']
                        if 'expected_boundaries' in state:
                            del state['expected_boundaries']
                        missing_boundaries = []
                        
                        # Run checkMesh to verify mesh quality BEFORE boundary file update
                        checkmesh_success, should_continue = run_checkmesh_and_correct(
                            state, case_dir, python_file, max_loop, gmsh_python_current_loop, corrected_python_code, error_logs
                        )
                        
                        if not checkmesh_success:
                            if should_continue:
                                continue  # Continue to next iteration with corrected code
                            else:
                                print(f"Failed to resolve checkMesh issues after {max_loop} attempts")
                                return {
                                    "mesh_info": None,
                                    "mesh_commands": [],
                                    "mesh_file_destination": None,
                                    "error_logs": error_logs
                                }
                        
                        # Handle boundary conditions based on user requirements
                        with open(boundary_file, 'r') as f:
                            boundary_content = f.read()
                        
                        boundary_prompt = (
                            f"<user_requirements>{state['user_requirement']}</user_requirements>\n"
                            f"<boundary_file_content>{boundary_content}</boundary_file_content>\n"
                            "Please analyze the user requirements and boundary file content. "
                            "Identify which boundary is to be modified based on the boundaries mentioned in the user requirements."
                            "If this is a 2D simulation, modify ONLY the appropriate boundary to 'empty' type and 'empty' physicalType. "
                            "Based on the no slip boundaries mentioned in the user requirements, modify the appropriate boundary/boundaries to type 'wall' and physicalType 'wall'. "
                            "If this is a 3D simulation, only modify the appropriate boundary/boundaries to type 'wall' and physicalType 'wall'."
                            "IMPORTANT: Do not change any other boundaries - leave them exactly as they are. "
                            "Return ONLY the complete boundary file content with any necessary modifications. No additional text."
                        )
                        
                        updated_boundary_content = state["llm_service"].invoke(boundary_prompt, BOUNDARY_SYSTEM_PROMPT).strip()
                        
                        if updated_boundary_content:
                            save_file(boundary_file, updated_boundary_content)
                            print("Boundary file updated based on simulation requirements")
                
                # Create .foam file
                foam_file = os.path.join(case_dir, f"{os.path.basename(case_dir)}.foam")
                with open(foam_file, 'w') as f:
                    pass
                
                print("OpenFOAM conversion, boundary setup, and mesh quality check completed successfully")
                
                # Generate mesh commands for the InputWriter node
                mesh_commands = [   # Check mesh quality  # Renumber mesh for better performance
                ]
                
                # Update state with mesh information
                return {
                    "mesh_info": {
                        "mesh_file_path": msh_file,
                        "mesh_file_type": "gmsh",
                        "mesh_description": f"GMSH generated {geometry_type} mesh",
                        "requires_blockmesh_removal": True
                    },
                    "mesh_commands": mesh_commands,
                    "mesh_file_destination": msh_file,
                    "custom_mesh_used": True,
                    "error_logs": error_logs
                }
                
            except subprocess.CalledProcessError as e:
                error_message = f"Error in OpenFOAM conversion: {str(e)}"
                if e.stdout:
                    error_message += f"\nSTDOUT:\n{e.stdout}"
                if e.stderr:
                    error_message += f"\nSTDERR:\n{e.stderr}"
                print(error_message)
                error_logs.append(error_message)
                
                # Retry mesh generation
                if gmsh_python_current_loop < max_loop:
                    print("Retrying mesh generation due to OpenFOAM conversion error...")
                    continue
                else:
                    print(f"Failed to convert mesh to OpenFOAM format after {max_loop} attempts")
                    return {
                        "mesh_info": None,
                        "mesh_commands": [],
                        "mesh_file_destination": None,
                        "error_logs": error_logs
                    }
            
        except subprocess.CalledProcessError as e:
            error_message = f"Error in GMSH Python mesh generation (attempt {gmsh_python_current_loop}): {str(e)}"
            if e.stdout:
                error_message += f"\nSTDOUT:\n{e.stdout}"
            if e.stderr:
                error_message += f"\nSTDERR:\n{e.stderr}"
            print(error_message)
            error_logs.append(error_message)
            
            # Try to correct the Python code based on the error
            if gmsh_python_current_loop < max_loop:
                print("Attempting to correct Python code based on error...")
                try:
                    # Read the current Python file
                    with open(python_file, 'r') as f:
                        current_code = f.read()
                    
                    corrected_code = _correct_gmsh_python_code(
                        state, 
                        current_code, 
                        e.stderr
                    )
                    if corrected_code:
                        corrected_python_code = corrected_code
                        print("Generated corrected Python code for next attempt")
                        continue
                except Exception as correction_error:
                    print(f"Error during Python code correction: {correction_error}")
            
            if gmsh_python_current_loop >= max_loop:
                print(f"Failed to generate mesh after {max_loop} attempts")
                return {
                    "mesh_info": None,
                    "mesh_commands": [],
                    "mesh_file_destination": None,
                    "error_logs": error_logs
                }
            
        except Exception as e:
            print(f"Error in GMSH Python node: {str(e)}")
            if gmsh_python_current_loop >= max_loop:
                return {
                    "mesh_info": None,
                    "mesh_commands": [],
                    "mesh_file_destination": None,
                    "error_logs": error_logs
                }
            continue
    
    return {
        "mesh_info": None,
        "mesh_commands": [],
        "mesh_file_destination": None,
        "error_logs": error_logs
    }

def handle_standard_mesh(state, case_dir):
    """Handle standard OpenFOAM mesh generation."""
    print("============================== Standard Mesh Generation ==============================")
    print("Using standard OpenFOAM mesh generation (blockMesh, snappyHexMesh, etc.)")
>>>>>>> c6891926
    return {
        "mesh_info": None,
        "mesh_commands": [],
        "mesh_file_destination": None,
        "custom_mesh_used": False,
        "error_logs": []
    }

def meshing_node(state):
    """
    Meshing node: Handle different mesh scenarios based on user requirements.
    
    Three scenarios:
    1. Custom mesh: User provides existing mesh file (uses preprocessor logic)
    2. GMSH mesh: User wants mesh generated using GMSH (uses gmsh python logic)
    3. Standard mesh: User wants standard OpenFOAM mesh generation (returns None)
    
    Updates state with:
      - mesh_info: Information about the custom mesh
      - mesh_commands: Commands needed for mesh processing
      - mesh_file_destination: Where the mesh file should be placed
    """
    config = state["config"]
    user_requirement = state["user_requirement"]
    case_dir = state["case_dir"]
    
    # Get mesh type from state (determined by router)
    mesh_type = state.get("mesh_type", "standard_mesh")
    
    # Handle mesh based on type determined by router
    if mesh_type == "custom_mesh":
        print("Router determined: Custom mesh requested.")
        return handle_custom_mesh(state, case_dir)
    elif mesh_type == "gmsh_mesh":
        print("Router determined: GMSH mesh requested.")
        return handle_gmsh_mesh(state, case_dir)
    else:
        print("Router determined: Standard mesh generation.")
        return handle_standard_mesh(state, case_dir)<|MERGE_RESOLUTION|>--- conflicted
+++ resolved
@@ -6,9 +6,6 @@
 from pydantic import BaseModel, Field
 from utils import save_file, remove_file
 
-<<<<<<< HEAD
-# MeshInfoPydantic用于描述自定义网格文件的信息
-=======
 # System prompts for LLM interactions
 BOUNDARY_SYSTEM_PROMPT = (
     "You are an expert in OpenFOAM mesh processing and simulations. "
@@ -126,17 +123,12 @@
     "IMPORTANT: Use your expertise to diagnose and fix issues while maintaining code adaptability for different problems."
 )
 
->>>>>>> c6891926
 class MeshInfoPydantic(BaseModel):
     mesh_file_path: str = Field(description="Path to the custom mesh file (e.g., .msh, .stl, .obj)")
     mesh_file_type: str = Field(description="Type of mesh file (gmsh, stl, obj, etc.)")
     mesh_description: str = Field(description="Description of the mesh and any specific requirements")
     requires_blockmesh_removal: bool = Field(description="Whether to remove blockMeshDict file", default=True)
 
-<<<<<<< HEAD
-# MeshCommandsPydantic用于描述处理网格所需的OpenFOAM命令及目标路径
-=======
->>>>>>> c6891926
 class MeshCommandsPydantic(BaseModel):
     mesh_commands: List[str] = Field(description="List of OpenFOAM commands needed to process the custom mesh")
     mesh_file_destination: str = Field(description="Destination path for the mesh file in the case directory")
@@ -152,50 +144,6 @@
 
 def _correct_gmsh_python_code(state, current_code, error_output):
     """
-<<<<<<< HEAD
-    # 1. 读取state中的配置信息、用户需求和算例目录
-    config = state["config"]
-    user_requirement = state["user_requirement"]
-    case_dir = state["case_dir"]
-    print(f"[meshing_node] config: {config}")
-    print(f"[meshing_node] user_requirement: {user_requirement}")
-    print(f"[meshing_node] case_dir: {case_dir}")
-    
-    # 2. 检查用户需求中是否包含自定义网格信息
-    # 这里是mock实现，实际应由LLM解析用户输入
-    
-    # mesh_system_prompt和mesh_user_prompt用于LLM解析用户需求
-    mesh_system_prompt = (
-        "You are an expert in OpenFOAM mesh processing. "
-        "Analyze the user requirement to identify if they want to use a custom mesh file. "
-        "If a custom mesh is mentioned, extract the mesh file path, type, and description. "
-        "Return the information in a structured format."
-    )
-    
-    mesh_user_prompt = (
-        f"User requirement: {user_requirement}\n\n"
-        "Identify if the user wants to use a custom mesh file. "
-        "If yes, extract the mesh file path, type (gmsh, stl, obj, etc.), and description. "
-        "If no custom mesh is mentioned, return None for all fields."
-    )
-    
-    # 3. 通过LLM服务解析用户需求，获得网格信息（此处为mock）
-    mesh_response = state["llm_service"].invoke(mesh_user_prompt, mesh_system_prompt, pydantic_obj=MeshInfoPydantic)
-    print(f"[meshing_node] mesh_response: {mesh_response}")
-    
-    # 4. 这里直接mock一个网格信息，实际应为上一步的解析结果
-    mesh_info = {
-        "mesh_file_path": "/path/to/user/mesh.msh",  # Mock path
-        "mesh_file_type": "gmsh",
-        "mesh_description": "Custom mesh for complex geometry with refined regions",
-        "requires_blockmesh_removal": True
-    }
-    print(f"[meshing_node] mesh_info: {mesh_info}")
-    
-    # 5. 如果没有自定义网格，直接跳过该节点
-    if not mesh_info["mesh_file_path"] or mesh_info["mesh_file_path"] == "None":
-        print("No custom mesh requested. Skipping meshing node.")
-=======
     Attempt to correct GMSH Python code based on error output or missing boundary info.
     
     Args:
@@ -441,7 +389,6 @@
         if e.stderr:
             error_message += f"\nSTDERR:\n{e.stderr}"
         error_logs.append(error_message)
->>>>>>> c6891926
         return {
             "mesh_info": None,
             "mesh_commands": [],
@@ -458,65 +405,6 @@
         python_file: Path to the Python mesh generation file
         max_loop: Maximum number of retry attempts
     
-<<<<<<< HEAD
-    # 6. 生成网格文件在算例目录下的目标路径
-    mesh_file_destination = os.path.join(case_dir, "constant", "triSurface", os.path.basename(mesh_info["mesh_file_path"]))
-    print(f"[meshing_node] mesh_file_destination: {mesh_file_destination}")
-    
-    # 7. 根据网格类型生成OpenFOAM处理命令
-    mesh_commands = []
-    
-    if mesh_info["mesh_file_type"].lower() == "gmsh":
-        # Gmsh类型网格需先转换格式
-        mesh_commands = [
-            "gmshToFoam",  # 转换.msh为OpenFOAM格式
-            "checkMesh",   # 检查网格质量
-            "renumberMesh -overwrite"  # 重新编号提升性能
-        ]
-    elif mesh_info["mesh_file_type"].lower() == "stl":
-        # STL类型网格
-        mesh_commands = [
-            "surfaceMeshTriangulate",  # 三角化表面网格
-            "checkMesh",               # 检查网格质量
-        ]
-    elif mesh_info["mesh_file_type"].lower() == "obj":
-        # OBJ类型需先转为STL
-        mesh_commands = [
-            "objToSTL",                # OBJ转STL
-            "surfaceMeshTriangulate",  # 三角化表面网格
-            "checkMesh",               # 检查网格质量
-        ]
-    else:
-        # 其他类型，默认只检查网格
-        mesh_commands = [
-            "checkMesh",  # 检查网格质量
-        ]
-    print(f"[meshing_node] mesh_commands: {mesh_commands}")
-    
-    # 8. 如果使用自定义网格，需要移除blockMeshDict
-    if mesh_info["requires_blockmesh_removal"]:
-        blockmesh_path = os.path.join(case_dir, "system", "blockMeshDict")
-        print(f"[meshing_node] blockmesh_path: {blockmesh_path}")
-        if os.path.exists(blockmesh_path):
-            print(f"Removing blockMeshDict: {blockmesh_path}")
-            remove_file(blockmesh_path)
-    
-    # 9. 生成MeshCommandsPydantic对象，供后续节点使用
-    mesh_commands_pydantic = MeshCommandsPydantic(
-        mesh_commands=mesh_commands,
-        mesh_file_destination=mesh_file_destination
-    )
-    print(f"[meshing_node] mesh_commands_pydantic: {mesh_commands_pydantic}")
-    
-    # 10. 创建目标目录（如不存在）
-    os.makedirs(os.path.dirname(mesh_file_destination), exist_ok=True)
-    print(f"[meshing_node] Created directory: {os.path.dirname(mesh_file_destination)}")
-    
-    # 11. 拷贝网格文件到算例目录（此处为mock，实际应拷贝真实文件）
-    print(f"Mesh file would be copied to: {mesh_file_destination}")
-    
-    # 12. 更新state，返回处理结果
-=======
     Returns:
         tuple: (success: bool, should_continue: bool)
     """
@@ -997,7 +885,6 @@
     """Handle standard OpenFOAM mesh generation."""
     print("============================== Standard Mesh Generation ==============================")
     print("Using standard OpenFOAM mesh generation (blockMesh, snappyHexMesh, etc.)")
->>>>>>> c6891926
     return {
         "mesh_info": None,
         "mesh_commands": [],
@@ -1020,9 +907,13 @@
       - mesh_commands: Commands needed for mesh processing
       - mesh_file_destination: Where the mesh file should be placed
     """
+    # 1. 读取state中的配置信息、用户需求和算例目录
     config = state["config"]
     user_requirement = state["user_requirement"]
     case_dir = state["case_dir"]
+    print(f"[meshing_node] config: {config}")
+    print(f"[meshing_node] user_requirement: {user_requirement}")
+    print(f"[meshing_node] case_dir: {case_dir}")
     
     # Get mesh type from state (determined by router)
     mesh_type = state.get("mesh_type", "standard_mesh")
