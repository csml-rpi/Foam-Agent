--- conflicted
+++ resolved
@@ -84,125 +84,6 @@
     user_requirement = state["user_requirement"]
     case_dir = state["case_dir"]
     
-<<<<<<< HEAD
-    print(f"============================== Visualization Node ==============================")
-    print(f"[visualization_node] 开始可视化处理...")
-    print(f"[visualization_node] 案例名称: {state.get('case_name', 'Unknown')}")
-    print(f"[visualization_node] 案例目录: {case_dir}")
-    print(f"[visualization_node] 用户需求长度: {len(user_requirement)} 字符")
-    
-    # 步骤1：分析用户需求以确定需要生成哪些图表
-    print("Step 1: Analyzing user requirements for visualization needs...")
-    print(f"[visualization_node] 步骤1：分析用户需求中的可视化要求...")
-    
-    # 可视化分析的系统提示词 - 用于从用户需求中提取可视化相关信息
-    visualization_system_prompt = (
-        "You are an expert in OpenFOAM visualization and computational fluid dynamics. "
-        "Your task is to analyze user requirements and extract key information needed for visualization. "
-        "Focus specifically on visualization-related information and ignore other simulation setup details. "
-        "Extract the following key elements:\n"
-        "- Primary field to visualize (e.g., velocity magnitude, pressure, temperature)\n"
-        "- Type of plot requested (e.g., contour, vector, streamline, time series)\n"
-        "- Time step information (if specified)\n"
-        "- Plane or slice information (if 2D visualization is requested)\n"
-        "- Additional fields that might be useful to visualize\n"
-        "- Priority of the visualization request\n\n"
-        "Your output must strictly follow the JSON schema provided and include no additional information. "
-        "If specific visualization details are not mentioned, make reasonable assumptions based on the simulation type."
-    )
-    
-    # 构建用户提示词，要求LLM分析用户需求中的可视化需求
-    visualization_user_prompt = (
-        f"User Requirement: {user_requirement}\n\n"
-        "Please analyze this user requirement and extract the visualization needs. "
-        "Focus on what the user wants to visualize, what fields are important, and what type of plots would be most useful. "
-        "Ignore simulation setup details like boundary conditions, mesh information, or solver settings unless they directly relate to visualization."
-    )
-    
-    print(f"[visualization_node] 调用LLM服务分析可视化需求...")
-    print(f"[visualization_node] 用户提示词长度: {len(visualization_user_prompt)} 字符")
-    
-    # 调用LLM服务分析用户需求中的可视化要求
-    visualization_analysis = state["llm_service"].invoke(
-        visualization_user_prompt, 
-        visualization_system_prompt, 
-        pydantic_obj=VisualizationAnalysisPydantic
-    )
-    
-    # 输出分析结果的关键信息
-    print(f"[visualization_node] LLM分析完成，提取的可视化信息:")
-    print(f"[visualization_node] 主要可视化字段: {visualization_analysis.primary_field}")
-    print(f"[visualization_node] 请求的图表类型: {visualization_analysis.plot_type}")
-    if visualization_analysis.time_step:
-        print(f"[visualization_node] 指定时间步: {visualization_analysis.time_step}")
-    if visualization_analysis.plane_info:
-        print(f"[visualization_node] 平面信息: {visualization_analysis.plane_info}")
-    if visualization_analysis.additional_fields:
-        print(f"[visualization_node] 附加字段: {visualization_analysis.additional_fields}")
-    print(f"[visualization_node] 可视化优先级: {visualization_analysis.visualization_priority}")
-    
-    # 步骤2：检查可用的OpenFOAM数据文件和时间步
-    print(f"[visualization_node] 步骤2：检查可用的OpenFOAM数据文件和时间步...")
-    print(f"[visualization_node] TODO: 扫描案例目录以获取可用的时间步和字段数据")
-    # TODO: Scan case directory for available time steps and field data
-    pass
-    
-    # 步骤3：基于可用数据和用户需求生成可视化计划
-    print(f"[visualization_node] 步骤3：基于可用数据和用户需求生成可视化计划...")
-    print(f"[visualization_node] TODO: 创建结构化计划，确定需要生成哪些图表")
-    # TODO: Create structured plan for what plots to generate
-    pass
-    
-    # 步骤4：使用OpenFOAM工具执行绘图命令
-    print(f"[visualization_node] 步骤4：使用OpenFOAM工具执行绘图命令...")
-    print(f"[visualization_node] TODO: 运行OpenFOAM后处理工具（postProcess, sample等）")
-    # TODO: Run OpenFOAM post-processing tools (postProcess, sample, etc.)
-    pass
-    
-    # 步骤5：使用matplotlib、pyvista或其他可视化库生成图表
-    print(f"[visualization_node] 步骤5：使用可视化库生成图表...")
-    print(f"[visualization_node] TODO: 从处理后的数据创建实际图表")
-    # TODO: Create actual plots from the processed data
-    pass
-    
-    # 步骤6：保存图表并生成摘要
-    print(f"[visualization_node] 步骤6：保存图表并生成摘要...")
-    print(f"[visualization_node] TODO: 将图表保存到输出目录并创建摘要报告")
-    # TODO: Save plots to output directory and create summary report
-    pass
-    
-    # 为骨架代码提供模拟返回值
-    print(f"[visualization_node] 生成模拟的可视化配置...")
-    
-    # 模拟的图表配置列表，我草，这里其实应该用pydantic来生成，而不是用字典
-    # 感觉它先hard code了
-    plot_configs = [
-        {
-            "plot_type": "contour",
-            "field_name": "p",
-            "time_step": "latest",
-            "output_format": "png",
-            "output_path": os.path.join(case_dir, "plots", "pressure_contour.png")
-        },
-        {
-            "plot_type": "vector",
-            "field_name": "U",
-            "time_step": "latest", 
-            "output_format": "png",
-            "output_path": os.path.join(case_dir, "plots", "velocity_vectors.png")
-        }
-    ]
-    
-    print(f"[visualization_node] 图表配置数量: {len(plot_configs)}")
-    for i, config in enumerate(plot_configs):
-        print(f"[visualization_node] 配置 {i+1}: 类型={config['plot_type']}, 字段={config['field_name']}, 输出={config['output_path']}")
-    
-    # 模拟的图表输出文件路径列表
-    plot_outputs = [
-        os.path.join(case_dir, "plots", "pressure_contour.png"),
-        os.path.join(case_dir, "plots", "velocity_vectors.png")
-    ]
-=======
     print(f"============================== Visualization (PyVista) ==============================")
     
     # Ensure case_dir is absolute
@@ -403,7 +284,6 @@
     # Return failure state in the expected format
     plot_configs = []
     plot_outputs = []
->>>>>>> c6891926
     
     print(f"[visualization_node] 图表输出文件数量: {len(plot_outputs)}")
     for i, output in enumerate(plot_outputs):
@@ -425,23 +305,8 @@
         "error_logs": error_logs
     }
     
-<<<<<<< HEAD
-    print(f"[visualization_node] 可视化摘要:")
-    print(f"[visualization_node] - 生成的图表总数: {visualization_summary['total_plots_generated']}")
-    print(f"[visualization_node] - 图表类型: {visualization_summary['plot_types']}")
-    print(f"[visualization_node] - 可视化字段: {visualization_summary['fields_visualized']}")
-    print(f"[visualization_node] - 输出目录: {visualization_summary['output_directory']}")
-    
-    print(f"Generated {len(plot_outputs)} plots")
-    print(f"Plots saved to: {os.path.join(case_dir, 'plots')}")
-    print("============================== Visualization Complete ==============================")
-    
-    # 返回更新后的状态
-    print(f"[visualization_node] 返回更新后的状态...")
-=======
     print("============================== Visualization Failed ==============================")
     
->>>>>>> c6891926
     return {
         **state,
         "plot_configs": plot_configs,
