# runner_node.py
from typing import List
import os
from pydantic import BaseModel, Field
import re
from utils import (
    save_file, remove_files, remove_file,
    run_command, check_foam_errors, retrieve_faiss, remove_numeric_folders
)

# 本节点用于本地执行OpenFOAM的Allrun脚本，并检查执行过程中的错误。
# 主要流程：
# 1. 清理旧的log和错误文件，保证环境干净。
# 2. 执行Allrun脚本，将输出和错误分别重定向到Allrun.out和Allrun.err。
# 3. 检查执行过程中是否有OpenFOAM相关的错误日志。
# 4. 返回包含错误日志的state。

def local_runner_node(state):
    """
    Runner node: Execute an Allrun script, and check for errors.
    On error, update state.error_command and state.error_content.
    """
    config = state["config"]
    case_dir = state["case_dir"]
    allrun_file_path = os.path.join(case_dir, "Allrun")
    
    print(f"============================== Runner ==============================")
    print(f"[local_runner_node] case_dir: {case_dir}")
    print(f"[local_runner_node] allrun_file_path: {allrun_file_path}")
    
    # 1. 清理旧的log和错误文件，保证环境干净
    out_file = os.path.join(case_dir, "Allrun.out")
    err_file = os.path.join(case_dir, "Allrun.err")
    print(f"[local_runner_node] 清理log和错误文件: {out_file}, {err_file}")
    remove_files(case_dir, prefix="log")
    remove_file(err_file)
    remove_file(out_file)
    remove_numeric_folders(case_dir)
    
    # 2. 执行Allrun脚本，将输出和错误分别重定向到Allrun.out和Allrun.err
    print(f"[local_runner_node] 开始执行Allrun脚本...")
    run_command(allrun_file_path, out_file, err_file, case_dir, config)
    print(f"[local_runner_node] Allrun执行完毕，输出文件: {out_file}, 错误文件: {err_file}")
    
    # 3. 检查执行过程中是否有OpenFOAM相关的错误日志
    error_logs = check_foam_errors(case_dir)
    print(f"[local_runner_node] error_logs: {error_logs}")

    if len(error_logs) > 0:
        print("Errors detected in the Allrun execution.")
        print(error_logs)
    else:
        print("Allrun executed successfully without errors.")
    
<<<<<<< HEAD
    # 4. 返回包含错误日志的state
=======
    state['loop_count'] += 1
    # Return updated state
>>>>>>> c6891926
    return {
        **state,
        "error_logs": error_logs
    }
        <|MERGE_RESOLUTION|>--- conflicted
+++ resolved
@@ -52,12 +52,9 @@
     else:
         print("Allrun executed successfully without errors.")
     
-<<<<<<< HEAD
     # 4. 返回包含错误日志的state
-=======
     state['loop_count'] += 1
     # Return updated state
->>>>>>> c6891926
     return {
         **state,
         "error_logs": error_logs
