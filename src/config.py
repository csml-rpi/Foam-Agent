# config.py
# 配置文件模块 - 定义Foam-Agent项目的全局配置参数
from dataclasses import dataclass
from pathlib import Path

@dataclass
class Config:
<<<<<<< HEAD
    """
    Foam-Agent项目配置类
=======
    max_loop: int = 10
>>>>>>> c6891926
    
    使用dataclass装饰器自动生成__init__、__repr__等方法
    所有参数都有默认值，便于配置管理
    """
    
    # 最大循环次数 - 控制AI代理的最大执行轮次，防止无限循环
    max_loop: int = 2 # 50
    
    # 批处理大小 - 每次处理文档或任务的数量
    batchsize: int = 10
    
    # 搜索文档数量 - 每次搜索时返回的相关文档数量
    searchdocs: int = 2
    
    # 运行次数 - 当前运行的编号，用于目录命名和区分不同运行
    run_times: int = 1  # current run number (for directory naming)
    
    # 数据库路径 - 存储项目数据的目录路径
    # 使用Path(__file__).resolve().parent.parent获取项目根目录
    database_path: Path = Path(__file__).resolve().parent.parent / "database"
    
    # 运行目录 - 存储运行结果和日志的目录路径
    run_directory: Path = Path(__file__).resolve().parent.parent / "runs"
    
    # 案例目录 - 特定案例的目录路径，默认为空字符串
    case_dir: str = ""
    
    # 最大时间限制 - OpenFOAM运行的最大时间限制（秒），超时后自动终止，这个很有意思
    max_time_limit = 36000 # Max time limit after which the openfoam run will be terminated
<<<<<<< HEAD
    
    # 模型提供商 - 指定使用的AI模型服务提供商
    model_provider: str = "openai" # [openai, ollama]
    
    # 模型版本 - 指定使用的具体AI模型版本
    # model_version should be in ["gpt-4o", "deepseek-r1:32b-qwen-distill-fp16", "qwen2.5:32b-instruct"]
    model_version: str = "gpt-4o"
    
    # 温度参数 - 控制AI模型输出的随机性，值越低输出越确定性
    temperature: float = 0.1
=======
    model_provider: str = "openai"# [openai, ollama, bedrock]
    # model_version should be in ["gpt-4o", "deepseek-r1:32b-qwen-distill-fp16", "qwen2.5:32b-instruct"]
    model_version: str = "gpt-4o" 
    temperature: float = 0.0
>>>>>>> c6891926
    <|MERGE_RESOLUTION|>--- conflicted
+++ resolved
@@ -5,12 +5,8 @@
 
 @dataclass
 class Config:
-<<<<<<< HEAD
     """
     Foam-Agent项目配置类
-=======
-    max_loop: int = 10
->>>>>>> c6891926
     
     使用dataclass装饰器自动生成__init__、__repr__等方法
     所有参数都有默认值，便于配置管理
@@ -18,6 +14,7 @@
     
     # 最大循环次数 - 控制AI代理的最大执行轮次，防止无限循环
     max_loop: int = 2 # 50
+    # max_loop: int = 10
     
     # 批处理大小 - 每次处理文档或任务的数量
     batchsize: int = 10
@@ -40,21 +37,8 @@
     
     # 最大时间限制 - OpenFOAM运行的最大时间限制（秒），超时后自动终止，这个很有意思
     max_time_limit = 36000 # Max time limit after which the openfoam run will be terminated
-<<<<<<< HEAD
-    
-    # 模型提供商 - 指定使用的AI模型服务提供商
-    model_provider: str = "openai" # [openai, ollama]
-    
-    # 模型版本 - 指定使用的具体AI模型版本
-    # model_version should be in ["gpt-4o", "deepseek-r1:32b-qwen-distill-fp16", "qwen2.5:32b-instruct"]
-    model_version: str = "gpt-4o"
-    
-    # 温度参数 - 控制AI模型输出的随机性，值越低输出越确定性
-    temperature: float = 0.1
-=======
     model_provider: str = "openai"# [openai, ollama, bedrock]
     # model_version should be in ["gpt-4o", "deepseek-r1:32b-qwen-distill-fp16", "qwen2.5:32b-instruct"]
     model_version: str = "gpt-4o" 
     temperature: float = 0.0
->>>>>>> c6891926
     